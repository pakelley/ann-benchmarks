--- conflicted
+++ resolved
@@ -219,11 +219,7 @@
         """ % {"xlabel" : xm["description"], "ylabel" : ym["description"], "buttonlabel" : hashlib.sha224(get_plot_label(xm, ym)).hexdigest()}
         color_index = 0
         for algo in sorted(all_data.keys(), key=lambda x: x.lower()):
-<<<<<<< HEAD
-                xs, ys, axs, ays, ls = create_pointset(algo, all_data, xn, yn)
-=======
-                xs, ys, ls, axs, ays, als = create_pointset(algo, all_data, xm, ym)
->>>>>>> 5487c577
+                xs, ys, ls, axs, ays, als = create_pointset(algo, all_data, xn, yn)
                 for i in range(len(ls)):
                     if "Subprocess" in ls[i]:
                         ls[i] = ls[i].split("(")[1].split("{")[1].split("}")[0].replace("'", "")
