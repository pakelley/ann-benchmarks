float:
  any:
    sptag:
      docker-tag: ann-benchmarks-sptag
      module: ann_benchmarks.algorithms.sptag
      constructor: Sptag
      base-args: ["@metric"]
      run-groups:
        sptag:
          args: [['BKT', 'KDT']]
          query-args: [[100, 200, 400, 1000, 2000, 4000]]
    DolphinnPy:
      disabled: true
      docker-tag: ann-benchmarks-dolphinn # Docker tag
      module: ann_benchmarks.algorithms.dolphinnpy # Python class
      constructor: DolphinnPy # Python class name
      run-groups:
        base:
          args: [[10, 50, 100, 200, 1000, 2000]]
    faiss-lsh:
      disabled: true
      docker-tag: ann-benchmarks-faiss
      module: ann_benchmarks.algorithms.faiss
      constructor: FaissLSH
      base-args: ["@metric"]
      run-groups:
        base:
          # When @args is a list, the result is the Cartesian product of all of
          # the things it contains; entries that aren't a list will be treated
          # as lists of length one.
          args: [[32, 64, 128, 256, 512, 1024, 2048, 4096]]
          # This run group will produce eight algorithm instances:
          # FaissLSH(32), FaissLSH(64), and so on up to FaissLSH(4096).
    faiss-ivf:
      docker-tag: ann-benchmarks-faiss
      module: ann_benchmarks.algorithms.faiss
      constructor: FaissIVF
      base-args: ["@metric"]
      run-groups:
        base:
          args: [[32,64,128,256,512,1024,2048,4096,8192]]
          query-args: [[1, 5, 10, 50, 100, 200]]
    faiss-gpu:
      disabled: true
      docker-tag: ann-benchmarks-faiss
      module: ann_benchmarks.algorithms.faiss_gpu
      constructor: FaissGPU
      run-groups:
        base:
          args: [[400, 1024, 4096, 8192, 16384],
                 [1, 10, 40, 100, 200]]
    hnswlib:
      docker-tag: ann-benchmarks-hnswlib
      module: ann_benchmarks.algorithms.hnswlib
      constructor: HnswLib
      base-args: ["@metric"]
      run-groups:
        M-4:
          arg-groups:
            - {"M": 4,  "efConstruction": 500}
          query-args: [[10, 20, 40, 80, 120, 200, 400, 600, 800]]
        M-8:
          arg-groups:
            - {"M": 8,  "efConstruction": 500}
          query-args: [[10, 20, 40, 80, 120, 200, 400, 600, 800]]
        M-12:
          arg-groups:
            - {"M": 12,  "efConstruction": 500}
          query-args: [[10, 20, 40, 80, 120, 200, 400, 600, 800]]
        M-16:
          arg-groups:
            - {"M": 16,  "efConstruction": 500}
          query-args: [[10, 20, 40, 80, 120, 200, 400, 600, 800]]
        M-24:
          arg-groups:
            - {"M": 24,  "efConstruction": 500}
          query-args: [[10, 20, 40, 80, 120, 200, 400, 600, 800]]
        M-36:
          arg-groups:
            - {"M": 36,  "efConstruction": 500}
          query-args: [[10, 20, 40, 80, 120, 200, 400, 600, 800]]
        M-48:
          arg-groups:
            - {"M": 48,  "efConstruction": 500}
          query-args: [[10, 20, 40, 80, 120, 200, 400, 600, 800]]
        M-64:
          arg-groups:
            - {"M": 64,  "efConstruction": 500}
          query-args: [[10, 20, 40, 80, 120, 200, 400, 600, 800]]
        M-96:
          arg-groups:
            - {"M": 96,  "efConstruction": 500}
          query-args: [[10, 20, 40, 80, 120, 200, 400, 600, 800]]

    hnsw(faiss):
     docker-tag: ann-benchmarks-faiss
     module: ann_benchmarks.algorithms.faiss_hnsw
     constructor: FaissHNSW
     base-args: ["@metric"]
     run-groups:
       M-4:
         arg-groups:
           - {"M": 4,  "efConstruction": 500}
         query-args: [[10, 20, 40, 80, 120, 200, 400, 600, 800]]
       M-8:
         arg-groups:
           - {"M": 8,  "efConstruction": 500}
         query-args: [[10, 20, 40, 80, 120, 200, 400, 600, 800]]
       M-12:
         arg-groups:
           - {"M": 12,  "efConstruction": 500}
         query-args: [[10, 20, 40, 80, 120, 200, 400, 600, 800]]
       M-16:
         arg-groups:
           - {"M": 16,  "efConstruction": 500}
         query-args: [[10, 20, 40, 80, 120, 200, 400, 600, 800]]
       M-24:
         arg-groups:
           - {"M": 24,  "efConstruction": 500}
         query-args: [[10, 20, 40, 80, 120, 200, 400, 600, 800]]
       M-36:
         arg-groups:
           - {"M": 36,  "efConstruction": 500}
         query-args: [[10, 20, 40, 80, 120, 200, 400, 600, 800]]
       M-48:
         arg-groups:
           - {"M": 48,  "efConstruction": 500}
         query-args: [[10, 20, 40, 80, 120, 200, 400, 600, 800]]
       M-64:
         arg-groups:
           - {"M": 64,  "efConstruction": 500}
         query-args: [[10, 20, 40, 80, 120, 200, 400, 600, 800]]
       M-96:
         arg-groups:
           - {"M": 96,  "efConstruction": 500}
         query-args: [[10, 20, 40, 80, 120, 200, 400, 600, 800]]


    flann:
     docker-tag: ann-benchmarks-flann
     module: ann_benchmarks.algorithms.flann
     constructor: FLANN
     base-args: ["@metric"]
     run-groups:
       flann:
         args: [[0.2, 0.5, 0.7, 0.8, 0.9, 0.95, 0.97]]
    annoy:
      docker-tag: ann-benchmarks-annoy
      module: ann_benchmarks.algorithms.annoy
      constructor: Annoy
      base-args: ["@metric"]
      run-groups:
        annoy:
          args: [[100, 200, 400]]
          query-args: [[100, 200, 400, 1000, 2000, 4000, 10000, 20000, 40000,
                      100000, 200000, 400000]]
          # This run group produces 3 algorithm instances -- Annoy("angular",
          # 100), Annoy("angular", 200), and Annoy("angular", 400) -- each of
          # which will be used to run 12 different queries.
    milvus:
      docker-tag: ann-benchmarks-milvus
      module: ann_benchmarks.algorithms.milvus
      constructor: Milvus
      base-args: ["@metric"]
      run-groups:
        milvus:
          args: [['IVF_FLAT', 'IVF_SQ8'], [100, 300, 1000, 3000, 10000, 30000]]  # nlist
          query-args: [[1, 3, 10, 30, 100, 300]]  # nprobe (should be <= nlist)
    nearpy:
      disabled: true
      docker-tag: ann-benchmarks-nearpy
      module: ann_benchmarks.algorithms.nearpy
      constructor: NearPy
      base-args: ["@metric"]
      run-groups:
        nearpy:
          args: [[10, 12, 14, 16], [5, 10, 20, 40]]
        extra:
          args: [16, [5, 10, 15, 20, 25, 30, 40]]
    n2:
      docker-tag: ann-benchmarks-n2
      module: ann_benchmarks.algorithms.n2
      constructor: N2
      base-args: ["@metric"]
      run-groups:
        M-4:
          arg-groups:
            - {"M": 4,  "efConstruction": 500}
          query-args: [[10, 20, 40, 80, 120, 200, 400, 600, 800]]
        M-8:
          arg-groups:
            - {"M": 8,  "efConstruction": 500}
          query-args: [[10, 20, 40, 80, 120, 200, 400, 600, 800]]
        M-12:
          arg-groups:
            - {"M": 12,  "efConstruction": 500}
          query-args: [[10, 20, 40, 80, 120, 200, 400, 600, 800]]
        M-16:
          arg-groups:
            - {"M": 16,  "efConstruction": 500}
          query-args: [[10, 20, 40, 80, 120, 200, 400, 600, 800]]
        M-24:
          arg-groups:
            - {"M": 24,  "efConstruction": 500}
          query-args: [[10, 20, 40, 80, 120, 200, 400, 600, 800]]
        M-36:
          arg-groups:
            - {"M": 36,  "efConstruction": 500}
          query-args: [[10, 20, 40, 80, 120, 200, 400, 600, 800]]
        M-48:
          arg-groups:
            - {"M": 48,  "efConstruction": 500}
          query-args: [[10, 20, 40, 80, 120, 200, 400, 600, 800]]
        M-64:
          arg-groups:
            - {"M": 64,  "efConstruction": 500}
          query-args: [[10, 20, 40, 80, 120, 200, 400, 600, 800]]
        M-96:
          arg-groups:
            - {"M": 96,  "efConstruction": 500}
          query-args: [[10, 20, 40, 80, 120, 200, 400, 600, 800]]

    bruteforce:
      disabled: true
      docker-tag: ann-benchmarks-sklearn
      module: ann_benchmarks.algorithms.bruteforce
      constructor: BruteForce
      base-args: ["@metric"]
      run-groups:
        empty:
          args: []
    bruteforce-blas:
      docker-tag: ann-benchmarks-sklearn
      module: ann_benchmarks.algorithms.bruteforce
      constructor: BruteForceBLAS
      base-args: ["@metric"]
      run-groups:
        empty:
          args: []
    dummy-algo-st:
      disabled: true
      docker-tag: ann-benchmarks-sklearn
      module: ann_benchmarks.algorithms.dummy_algo
      constructor: DummyAlgoSt
      base-args: ["@metric"]
      run-groups:
        empty:
          args: []
    dummy-algo-mt:
      disabled: true
      docker-tag: ann-benchmarks-sklearn
      module: ann_benchmarks.algorithms.dummy_algo
      constructor: DummyAlgoMt
      base-args: ["@metric"]
      run-groups:
        empty:
          args: []
    ball:
      disabled: true
      docker-tag: ann-benchmarks-sklearn
      module: ann_benchmarks.algorithms.balltree
      constructor: BallTree
      base-args: ["@metric"]
      run-groups:
        ball:
          args: &treeargs [[10, 20, 40, 100, 200, 400, 1000]]
    kd:
      docker-tag: ann-benchmarks-sklearn
      module: ann_benchmarks.algorithms.kdtree
      constructor: KDTree
      base-args: ["@metric"]
      run-groups:
        ball:
          args: *treeargs
    BallTree(nmslib):
      docker-tag: ann-benchmarks-nmslib
      module: ann_benchmarks.algorithms.nmslib
      constructor: NmslibReuseIndex
      base-args: ["@metric", "vptree"]
      run-groups:
        base:
          # When @args is a dictionary, algorithm instances will be generated
          # by taking the Cartesian product of all of its values.
          arg-groups:
                - {"tuneK": 10, "desiredRecall": [0.99, 0.97, 0.95, 0.9, 0.85, 0.8,
                    0.7, 0.6, 0.5, 0.4, 0.3, 0.2, 0.1]}
                - False
          # This run group produces thirteen algorithm instances:
          # NmslibNewIndex("angular", "vptree", {"tuneK": 10,
          # "desiredRecall": 0.99}), NmslibNewIndex("angular", "vptree",
          # {"tuneK": 10, "desiredRecall": 0.97}), and so on up to
          # NmslibNewIndex("angular", "vptree", {"tuneK": 10, "desiredRecall":
          # 0.1}).
    pynndescent:
      docker-tag: ann-benchmarks-pynndescent
      module: ann_benchmarks.algorithms.pynndescent
      constructor: PyNNDescent
      base-args: ["@metric"]
      run-groups:
        NN-10-20:
          arg-groups:
            - {"n_neighbors": [10, 20], "diversify_epsilon": [1.0],
               "pruning_degree_multiplier":[1.5, 2.0], "leaf_size": 32}
          query-args: [[0.0, 0.02, 0.04, 0.06, 0.08, 0.10, 0.12, 0.14, 0.16]]
        NN-40-80:
          arg-groups:
            - {"n_neighbors": [40, 80], "diversify_epsilon": [0.0, 1.0],
               "pruning_degree_multiplier":[2.0, 2.5], "leaf_size": 64}
          query-args: [[0.0, 0.04, 0.08, 0.12, 0.16, 0.20, 0.24, 0.28, 0.32]]
    NGT-panng:
      docker-tag: ann-benchmarks-ngt
      module: ann_benchmarks.algorithms.panng_ngt
      constructor : PANNG
      base-args : ["@metric", "Float"]
      run-groups :
        panng:
           args : [{'edge': 20, 'pathadj': 40, 'searchedge': 60}]
           query-args : [[0.6, 0.8, 0.9, 1.0, 1.02, 1.05, 1.1, 1.2]]
    NGT-onng:
      docker-tag: ann-benchmarks-ngt
      module: ann_benchmarks.algorithms.onng_ngt
      constructor : ONNG
      base-args : ["@metric", "Float", 0.1]
      run-groups :
        onng:
           args : [{'edge': 100, 'outdegree': 10, 'indegree': 120}]
           query-args : [[0.6, 0.9, 1.0, 1.02, 1.03, 1.05, 1.07, 1.1, 1.2]]
        onng-80-60-graph:
           args : [{'edge': 100, 'outdegree': 10, 'indegree': 80, 'search_edge': 60, 'tree': False}]
           query-args : [[0.6, 0.9, 0.995, 0.998, 1.0, 1.01, 1.02, 1.05, 1.07]]
    mrpt:
      docker-tag: ann-benchmarks-mrpt
      module: ann_benchmarks.algorithms.mrpt
      constructor: MRPT
      base-args: ["@metric"]
      run-groups:
        mrpt:
          args: ["@count"]
          query-args: [[0.1, 0.2, 0.3, 0.4, 0.5, 0.6, 0.7, 0.8, 0.85, 0.9,
                        0.925, 0.95, 0.97, 0.98, 0.99, 0.995]]
<<<<<<< HEAD
    elastiknn-exact:
      docker-tag: ann-benchmarks-elastiknn
      module: ann_benchmarks.algorithms.elastiknn
      constructor: Exact
      base-args: [ "@metric", "@dimension" ]
      run-groups:
        exact:
          args: []
=======

>>>>>>> fab50830
  euclidean:
    kgraph:
      docker-tag: ann-benchmarks-kgraph
      module: ann_benchmarks.algorithms.kgraph
      constructor: KGraph
      base-args: ["@metric"]
      run-groups:
        kgraph:
          args: [ {'reverse': -1}, True] # XXX: hard-codes save_index as True
          query-args: [[1, 2, 3, 4, 5, 10, 20, 30, 40, 50, 60, 70, 80, 90, 100]]
    hnsw(nmslib):
      docker-tag: ann-benchmarks-nmslib
      module: ann_benchmarks.algorithms.nmslib
      constructor: NmslibReuseIndex
      base-args: ["@metric", "hnsw"]
      run-groups:
        M-32:
          # If a run group has an array called @arg-groups instead of one
          # called @args, then every element in that array will be separately
          # expanded before then taking the Cartesian product of all of those
          # expansions.
          #
          # Yes, this is a bit of a hack, but some constructors are weird.
          # (This one used to require that dictionaries be encoded as lists
          # of environment variable-style strings -- ["M=32", "post=2",
          # "efConstruction=400"] -- which didn't work with this at all...)
          arg-groups:
            - {"M": 32, "post": 2, "efConstruction": 400}
            - False
          query-args: [[20, 30, 40, 50, 60, 70, 80, 90, 100, 120, 140, 160, 200,
              300, 400]]
        M-20:
          arg-groups:
            - {"M": 20, "post": 2, "efConstruction": 400}
            - False
          query-args: [[2, 5, 10, 15, 20, 30, 40, 50, 70, 80, 120, 200, 400]]
        M-12:
          arg-groups:
            - {"M": 12, "post": 0, "efConstruction": 400}
            - False
          query-args: [[1, 2, 5, 10, 15, 20, 30, 40, 50, 70, 80, 120]]
        M-4:
          arg-groups:
            - {"M": 4, "post": 0, "efConstruction": 400}
            - False
          query-args: [[1, 2, 5, 10, 20, 30, 50, 70, 90, 120]]
        M-8:
          arg-groups:
            - {"M": 8, "post": 0, "efConstruction": 400}
            - False
          query-args: [[1, 2, 5, 10, 20, 30, 50, 70, 90, 120, 160]]
    SW-graph(nmslib):
      docker-tag: ann-benchmarks-nmslib
      module: ann_benchmarks.algorithms.nmslib
      constructor: NmslibReuseIndex
      base-args: ["@metric", "sw-graph"]
      run-groups:
        NN-24:
          arg-groups:
            - {"NN": 24}
            - False
          query-args: [[800, 400, 200, 100, 50, 30, 20, 15, 10, 5, 1]]
        NN-16:
          arg-groups:
            - {"NN": 16}
            - False
          query-args: [[800, 400, 200, 100, 50, 30, 20, 15, 10, 5, 1]]
        NN-10:
          arg-groups:
            - {"NN": 10}
            - False
          query-args: [[800, 400, 200, 100, 50, 30, 20, 15, 10, 5, 1]]
        NN-5:
          arg-groups:
            - {"NN": 5}
            - False
          query-args: [[30, 25, 20, 15, 10, 5, 4, 3, 2, 1]]
    pynndescent:
      docker-tag: ann-benchmarks-pynndescent
      module: ann_benchmarks.algorithms.pynndescent
      constructor: PyNNDescent
      base-args: ["@metric"]
      run-groups:
        NN-10-20:
          arg-groups:
            - {"n_neighbors": [10, 20], "diversify_epsilon": [1.0],
               "pruning_degree_multiplier":[1.5, 2.0], "leaf_size": 32}
          query-args: [[0.0, 0.02, 0.04, 0.06, 0.08, 0.10, 0.12, 0.14, 0.16]]
        NN-40-80:
          arg-groups:
            - {"n_neighbors": [40, 80], "diversify_epsilon": [0.0, 1.0],
               "pruning_degree_multiplier":[2.0, 2.5], "leaf_size": 64}
          query-args: [[0.0, 0.04, 0.08, 0.12, 0.16, 0.20, 0.24, 0.28, 0.32]]
<<<<<<< HEAD
    elastiknn-l2lsh:
      docker-tag: ann-benchmarks-elastiknn
      module: ann_benchmarks.algorithms.elastiknn
      constructor: L2Lsh
      base-args: []
      run-groups:
        elastiknn-lsh:
          args:
          - [50, 75, 100]
          - [3, 4]
          - [1, 3, 7]
          query-args:
          - [1000, 10000]
          - [0, 6]
=======
    elasticsearch:
      docker-tag: ann-benchmarks-elasticsearch
      module: ann_benchmarks.algorithms.elasticsearch
      constructor: ElasticsearchScriptScoreQuery
      base-args: [ "@metric", "@dimension" ]
      run-groups:
        empty:
          args: []
>>>>>>> fab50830

  angular:
    puffinn:
      docker-tag: ann-benchmarks-puffinn
      module: ann_benchmarks.algorithms.puffinn
      constructor: Puffinn
      base-args: ["@metric"]
      run-groups:
        base:
            args: [
              [ 268435456, 536870912, 1073741824, 2147483648, 4294967296],
              ['fht_crosspolytope'],
            ]
            query-args: [[0.1, 0.2, 0.5, 0.7, 0.9, 0.95, 0.99]]
    kgraph:
      docker-tag: ann-benchmarks-kgraph
      module: ann_benchmarks.algorithms.kgraph
      constructor: KGraph
      base-args: ["@metric"]
      run-groups:
        kgraph:
          args: [{'reverse': -1, "K": 200, "L": 300, "S": 20}, False]
          query-args: [[1, 2, 3, 4, 5, 10, 20, 30, 40, 50, 60, 70, 80, 90, 100]]
    hnsw(nmslib):
      docker-tag: ann-benchmarks-nmslib
      module: ann_benchmarks.algorithms.nmslib
      constructor: NmslibReuseIndex
      base-args: ["@metric", "hnsw"]
      run-groups:
        M-48:
          arg-groups:
            - {"M": 48, "post": 2, "efConstruction": 800}
            - False
          query-args: [[50, 70, 90, 120, 160, 200, 400, 600, 700, 800, 1000,
              1400, 1600, 2000]]
        M-32:
          arg-groups:
            - {"M": 32, "post": 2, "efConstruction": 800}
            - False
          query-args: [[10, 20, 30, 40, 50, 60, 70, 80, 90, 100, 120, 140, 160,
              200, 300, 400, 600, 700, 800, 1000, 1200, 1400, 1600, 2000]]
        M-20:
          arg-groups:
            - {"M": 20, "post": 0, "efConstruction": 800}
            - False
          query-args: [[2, 5, 10, 15, 20, 30, 40, 50, 70, 80]]
        M-12:
          arg-groups:
            - {"M": 12, "post": 0, "efConstruction": 800}
            - False
          query-args: [[1, 2, 5, 10, 15, 20, 30, 40, 50, 70, 80]]
    SW-graph(nmslib):
      docker-tag: ann-benchmarks-nmslib
      module: ann_benchmarks.algorithms.nmslib
      constructor: NmslibReuseIndex
      base-args: ["@metric", "sw-graph"]
      run-groups:
        NN-30:
          arg-groups:
            - {"NN": 30}
            - False
          query-args: [[700, 650, 550, 450, 350, 275, 200, 150, 120, 80,
              50, 30]]
        NN-15:
          arg-groups:
            - {"NN": 15}
            - False
          query-args: [[80, 50, 30, 20]]
        NN-3:
          arg-groups:
            - {"NN": 3}
            - False
          query-args: [[120, 80, 60, 40, 20, 10, 8, 4, 2]]
    rpforest:
      docker-tag: ann-benchmarks-rpforest
      module: ann_benchmarks.algorithms.rpforest
      constructor: RPForest
      run-groups:
        base:
          args: [[3, 10, 40, 100, 400],
                [3, 10, 40, 100, 400]]
    pynndescent:
      docker-tag: ann-benchmarks-pynndescent
      module: ann_benchmarks.algorithms.pynndescent
      constructor: PyNNDescent
      base-args: ["@metric"]
      run-groups:
        NN-20:
          arg-groups:
            - {"n_neighbors": [20], "diversify_epsilon": [0.75, 1.0],
               "pruning_degree_multiplier":[1.0, 1.5], leaf_size: 32}
          query-args: [[0.0, 0.01, 0.02, 0.04, 0.08, 0.12, 0.16]]
        NN-40:
          arg-groups:
            - {"n_neighbors": [40], "diversify_epsilon": [0.5, 1.0],
               "pruning_degree_multiplier":[1.5, 2.0], leaf_size: 48}
          query-args: [[0.0, 0.04, 0.08, 0.12, 0.16, 0.20, 0.24]]
        NN-80:
          arg-groups:
            - {"n_neighbors": [80], "diversify_epsilon": [0.25, 1.0],
               "pruning_degree_multiplier":[1.75, 2.25], leaf_size: 64}
          query-args: [[0.0, 0.08, 0.12, 0.16, 0.20, 0.24, 0.28, 0.32]]
        NN-120:
          arg-groups:
            - {"n_neighbors": [120], "diversify_epsilon": [0.0, 1.0],
               "pruning_degree_multiplier":[2.0, 2.5], leaf_size: 80}
          query-args: [[0.08, 0.16, 0.20, 0.24, 0.28, 0.32, 0.36]]
    scann:
      docker-tag: ann-benchmarks-scann
      module: ann_benchmarks.algorithms.scann
      constructor: Scann
      run-groups:
        scann1:
          args: [[2000], [0.2], [2]]
          query-args: [[[30, 120], [35, 100], [40, 80], [45, 80], [50, 80], [55, 95], [60, 110], [65, 110], [75, 110], [90, 110], [110, 120], [130, 150], [150, 200], [170, 200], [200, 300], [220, 500], [250, 500], [310, 300], [400, 300], [500, 500], [800, 1000]]]
        scann2:
          args: [[1500], [0.55], [1]]
          query-args: [[[8, 25], [10, 25], [12, 25], [13, 25], [14, 27], [15, 30], [17, 30], [18, 40], [20, 40], [22, 40], [25, 50], [30, 50], [35, 55], [50, 60], [60, 60], [80, 80], [100, 100]]]
        scann3:
          args: [[1000], [.2], [1]]
          query-args: [[[9, 25], [11, 35], [12, 35], [13, 35], [14, 40], [15, 40], [16, 40], [17, 45], [20, 45], [20, 55], [25, 55], [25, 70], [30, 70], [40, 90], [50, 100], [60, 120], [70, 140]]]
    elasticsearch:
      docker-tag: ann-benchmarks-elasticsearch
      module: ann_benchmarks.algorithms.elasticsearch
      constructor: ElasticsearchScriptScoreQuery
      base-args: [ "@metric", "@dimension" ]
      run-groups:
        empty:
          args: []

bit:
  hamming:
    mih:
      docker-tag: ann-benchmarks-mih
      module: ann_benchmarks.algorithms.subprocess
      constructor: BitSubprocessPrepared
      base-args: [["mih/bin/mihwrapper"]]
      run-groups:
        base:
          # Note that MIH assumes that 5 <= dimension / chunks <= 37 and segfaults otherwise.
          # This parameter space is explored below using the `chunk-factor`.
          # A factor of 0 means that dimension / chunks = 5 which proceeds linearly to
          # dimension / chunks = 37 for a factor of 1.
          # The r parameter denotes a reordering with n / r steps. If r is 0, no reordering
          # takes places. Otherwise, n / r points from the dataset are used for a
          # re-ording process. MIH requires either r = 0 or r >= 2.
          args: { "d" : "@dimension", "r" : [0, 2, 3],
            "chunk-factor" : [0.2, 0.5, 0.8] }
    kgraph:
      docker-tag: ann-benchmarks-kgraph
      module: ann_benchmarks.algorithms.kgraph
      constructor: KGraph
      base-args: ["euclidean"]
      run-groups:
        kgraph:
          args: [[1, 2, 3, 4, 5, 10, 20, 30, 40, 50, 60, 70, 80, 90, 100],
                 {'reverse': -1, "K": 200, "L": 300, "S": 20}, False]
    hnsw(nmslib):
      docker-tag: ann-benchmarks-nmslib
      module: ann_benchmarks.algorithms.nmslib
      constructor: NmslibReuseIndex
      base-args: ["euclidean", "hnsw"]
      run-groups:
        M-48:
          arg-groups:
            - {"M": 48, "post": 2, "efConstruction": 800}
            - False
          query-args: [[50, 70, 90, 120, 160, 200, 400, 600, 700, 800, 1000,
              1400, 1600, 2000]]
        M-32:
          arg-groups:
            - {"M": 32, "post": 2, "efConstruction": 800}
            - False
          query-args: [[10, 20, 30, 40, 50, 60, 70, 80, 90, 100, 120, 140, 160,
              200, 300, 400, 600, 700, 800, 1000, 1200, 1400, 1600, 2000]]
        M-20:
          arg-groups:
            - {"M": 20, "post": 0, "efConstruction": 800}
            - False
          query-args: [[2, 5, 10, 15, 20, 30, 40, 50, 70, 80]]
        M-12:
          arg-groups:
            - {"M": 12, "post": 0, "efConstruction": 800}
            - False
          query-args: [[1, 2, 5, 10, 15, 20, 30, 40, 50, 70, 80]]
    pynndescent:
      docker-tag: ann-benchmarks-pynndescent
      module: ann_benchmarks.algorithms.pynndescent
      constructor: PyNNDescent
      base-args: ["@metric"]
      run-groups:
        NN-20:
          arg-groups:
            - {"n_neighbors": [20], "diversify_epsilon": [0.75, 1.0],
               "pruning_degree_multiplier":[1.0, 1.5], leaf_size: 32}
          query-args: [[0.0, 0.01, 0.02, 0.04, 0.08, 0.12, 0.16]]
        NN-40:
          arg-groups:
            - {"n_neighbors": [40], "diversify_epsilon": [0.5, 1.0],
               "pruning_degree_multiplier":[1.5, 2.0], leaf_size: 48}
          query-args: [[0.0, 0.04, 0.08, 0.12, 0.16, 0.20, 0.24]]
        NN-80:
          arg-groups:
            - {"n_neighbors": [80], "diversify_epsilon": [0.25, 1.0],
               "pruning_degree_multiplier":[1.75, 2.25], leaf_size: 64}
          query-args: [[0.0, 0.08, 0.12, 0.16, 0.20, 0.24, 0.28, 0.32]]
        NN-120:
          arg-groups:
            - {"n_neighbors": [120], "diversify_epsilon": [0.0, 1.0],
               "pruning_degree_multiplier":[2.0, 2.5], leaf_size: 80}
          query-args: [[0.08, 0.16, 0.20, 0.24, 0.28, 0.32, 0.36]]
    annoy:
      docker-tag: ann-benchmarks-annoy
      module: ann_benchmarks.algorithms.annoy
      constructor: Annoy
      base-args: ["@metric"]
      run-groups:
        annoy:
          args: [[100, 200, 400]]
          query-args: [[100, 200, 400, 1000, 2000, 4000, 10000, 20000, 40000,
                      100000, 200000, 400000]]
          # This run group produces 3 algorithm instances -- Annoy("angular",
          # 100), Annoy("angular", 200), and Annoy("angular", 400) -- each of
          # which will be used to run 12 different queries.
    faiss-ivf:
      docker-tag: ann-benchmarks-faiss
      module: ann_benchmarks.algorithms.faiss
      constructor: FaissIVF
      base-args: ["euclidean"]
      run-groups:
        base:
          args: [[32,64,128,256,512,1024,2048,4096,8192]]
          query-args: [[1, 5, 10, 50, 100, 200]]
  jaccard:
    bf:
      docker-tag: ann-benchmarks-sklearn
      module: ann_benchmarks.algorithms.bruteforce
      constructor: BruteForceBLAS
      base-args: ["@metric"]
      run-groups:
        base:
          args: {}
    datasketch:
      docker-tag: ann-benchmarks-datasketch
      module: ann_benchmarks.algorithms.datasketch
      constructor: DataSketch
      base-args: ["@metric"]
      run-groups:
        base:
          args:  [[128, 256, 512],[8, 16, 32, 64, 128]]
    puffinn:
      docker-tag: ann-benchmarks-puffinn
      module: ann_benchmarks.algorithms.puffinn
      constructor: Puffinn
      base-args: ["@metric"]
      run-groups:
        base:
            args: [
              [ 16000000, 512000000],
              ['1bit_minhash'],
            ]
            query-args: [[0.1, 0.2, 0.5, 0.7, 0.9, 0.95, 0.99]]
    pynndescent:
      docker-tag: ann-benchmarks-pynndescent
      module: ann_benchmarks.algorithms.pynndescent
      constructor: PyNNDescent
      base-args: ["@metric"]
      run-groups:
        NN-20:
          arg-groups:
            - {"n_neighbors": [20], "diversify_epsilon": [0.75, 1.0],
               "pruning_degree_multiplier":[1.0, 1.5], leaf_size: 32}
          query-args: [[0.0, 0.01, 0.02, 0.04, 0.08, 0.12, 0.16]]
        NN-40:
          arg-groups:
            - {"n_neighbors": [40], "diversify_epsilon": [0.5, 1.0],
               "pruning_degree_multiplier":[1.5, 2.0], leaf_size: 48}
          query-args: [[0.0, 0.04, 0.08, 0.12, 0.16, 0.20, 0.24]]
        NN-80:
          arg-groups:
            - {"n_neighbors": [80], "diversify_epsilon": [0.25, 1.0],
               "pruning_degree_multiplier":[1.75, 2.25], leaf_size: 64}
          query-args: [[0.0, 0.08, 0.12, 0.16, 0.20, 0.24, 0.28, 0.32]]
        NN-120:
          arg-groups:
            - {"n_neighbors": [120], "diversify_epsilon": [0.0, 1.0],
               "pruning_degree_multiplier":[2.0, 2.5], leaf_size: 80}
          query-args: [[0.08, 0.16, 0.20, 0.24, 0.28, 0.32, 0.36]]<|MERGE_RESOLUTION|>--- conflicted
+++ resolved
@@ -218,7 +218,7 @@
         M-96:
           arg-groups:
             - {"M": 96,  "efConstruction": 500}
-          query-args: [[10, 20, 40, 80, 120, 200, 400, 600, 800]]
+          query-args: [[10, 20, 40, 80, 120, 200, 400, 600, 800]] 
 
     bruteforce:
       disabled: true
@@ -338,7 +338,6 @@
           args: ["@count"]
           query-args: [[0.1, 0.2, 0.3, 0.4, 0.5, 0.6, 0.7, 0.8, 0.85, 0.9,
                         0.925, 0.95, 0.97, 0.98, 0.99, 0.995]]
-<<<<<<< HEAD
     elastiknn-exact:
       docker-tag: ann-benchmarks-elastiknn
       module: ann_benchmarks.algorithms.elastiknn
@@ -347,9 +346,7 @@
       run-groups:
         exact:
           args: []
-=======
 
->>>>>>> fab50830
   euclidean:
     kgraph:
       docker-tag: ann-benchmarks-kgraph
@@ -443,7 +440,14 @@
             - {"n_neighbors": [40, 80], "diversify_epsilon": [0.0, 1.0],
                "pruning_degree_multiplier":[2.0, 2.5], "leaf_size": 64}
           query-args: [[0.0, 0.04, 0.08, 0.12, 0.16, 0.20, 0.24, 0.28, 0.32]]
-<<<<<<< HEAD
+    elasticsearch:
+      docker-tag: ann-benchmarks-elasticsearch
+      module: ann_benchmarks.algorithms.elasticsearch
+      constructor: ElasticsearchScriptScoreQuery
+      base-args: [ "@metric", "@dimension" ]
+      run-groups:
+        empty:
+          args: []
     elastiknn-l2lsh:
       docker-tag: ann-benchmarks-elastiknn
       module: ann_benchmarks.algorithms.elastiknn
@@ -458,16 +462,6 @@
           query-args:
           - [1000, 10000]
           - [0, 6]
-=======
-    elasticsearch:
-      docker-tag: ann-benchmarks-elasticsearch
-      module: ann_benchmarks.algorithms.elasticsearch
-      constructor: ElasticsearchScriptScoreQuery
-      base-args: [ "@metric", "@dimension" ]
-      run-groups:
-        empty:
-          args: []
->>>>>>> fab50830
 
   angular:
     puffinn:
