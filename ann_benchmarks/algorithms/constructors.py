--- conflicted
+++ resolved
@@ -33,13 +33,9 @@
   ("ann_benchmarks.algorithms.subprocess",
       ["BitSubprocess", "BitSubprocessPrepared", "IntSubprocess", "FloatSubprocess"]),
   ("ann_benchmarks.algorithms.faiss",
-<<<<<<< HEAD
       ["FaissLSH", "FaissIVF"]),
-=======
-      ["FaissLSH"]),
   ("ann_benchmarks.algorithms.faiss_gpu",
       ["FaissGPU"]),
->>>>>>> addf823a
   ("ann_benchmarks.algorithms.dolphinnpy",
       ["DolphinnPy"]),
   ("ann_benchmarks.algorithms.datasketch",
